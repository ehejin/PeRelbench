import copy
import json
import os
from pathlib import Path
from typing import Dict, Optional, Tuple, Union

import pandas as pd
import pyarrow as pa
import pyarrow.parquet as pq
from typing_extensions import Self


class Table:
    r"""A table in a database."""

    def __init__(
        self,
        df: pd.DataFrame,
        fkeys: Dict[str, str],
<<<<<<< HEAD
        pkey: Optional[str] = None,
        time_col: Optional[str] = None,
=======
        pkey_col: Union[str, None],
        time_col: Union[str, None] = None,
>>>>>>> b01d2e26
    ):
        self.df = df
        self.fkeys = fkeys
        self.pkey_col = pkey_col
        self.time_col = time_col

<<<<<<< HEAD
    def __repr__(self) -> str:
        return (
            f"Table(df=\n{self.df},\nfkeys={self.fkeys},\n"
            f"pkey={self.pkey},\ntime_col={self.time_col})"
        )
=======
    def __repr__(self):
        return f"Table(df=\n{self.df},\nfkeys={self.fkeys},\npkey_col={self.pkey_col},\ntime_col={self.time_col})"
>>>>>>> b01d2e26

    def __len__(self) -> int:
        """Returns the number of rows in the table (DataFrame)."""
        return len(self.df)

    def validate(self) -> bool:
        r"""Validate the table."""
<<<<<<< HEAD
        # Check if pkey exists
        if self.pkey is not None and self.pkey not in self.df.columns:
=======
        # Check if pkey_col exists
        if self.pkey_col and self.pkey_col not in self.df.columns:
>>>>>>> b01d2e26
            return False
        # Check if fkeys columns exist
        for col in self.fkeys:
            if col not in self.df.columns:
                return False
        if self.time_col is not None and self.time_col not in self.df.columns:
            return False
        return True

    def save(self, path: Union[str, os.PathLike]) -> None:
        """Saves the table to a parquet file. Stores other attributes as
        parquet metadata."""
        assert str(path).endswith(".parquet")
        metadata = {
            "fkeys": self.fkeys,
            "pkey_col": self.pkey_col,
            "time_col": self.time_col,
        }

        # Convert DataFrame to a PyArrow Table
        table = pa.Table.from_pandas(self.df, preserve_index=False)

        # Add metadata to the PyArrow Table
        metadata_bytes = {
            key: json.dumps(value).encode("utf-8") for key, value in metadata.items()
        }

        table = table.replace_schema_metadata(
            {**table.schema.metadata, **metadata_bytes}
        )

        # Write the PyArrow Table to a Parquet file using pyarrow.parquet
        Path(path).parent.mkdir(parents=True, exist_ok=True)
        pq.write_table(table, path)

    @classmethod
    def load(cls, path: Union[str, os.PathLike]) -> Self:
        """Loads a table from a parquet file."""
        assert str(path).endswith(".parquet")

        # Read the Parquet file using pyarrow
        table = pa.parquet.read_table(path)
        df = table.to_pandas()

        # Extract metadata
        metadata_bytes = table.schema.metadata
        metadata = {
            key.decode("utf-8"): json.loads(value.decode("utf-8"))
            for key, value in metadata_bytes.items()
            if key in [b"fkeys", b"pkey_col", b"time_col"]
        }
        return cls(
            df=df,
            fkeys=metadata["fkeys"],
            pkey_col=metadata["pkey_col"],
            time_col=metadata["time_col"],
        )

    def time_cutoff(self, time_stamp: int) -> Self:
        r"""Returns a table with all rows upto time."""

        if self.time_col is None:
            return self

        new_table = copy.copy(self)
        df = new_table.df
        df = df[df[self.time_col] <= time_stamp]
        new_table.df = df
        return new_table

    def get_time_range(self) -> Tuple[int, int]:
        r"""Returns the earliest and latest timestamp in the table."""

        assert self.time_col is not None

        ts = self.df[self.time_col]
        return ts.min(), ts.max()<|MERGE_RESOLUTION|>--- conflicted
+++ resolved
@@ -17,29 +17,19 @@
         self,
         df: pd.DataFrame,
         fkeys: Dict[str, str],
-<<<<<<< HEAD
-        pkey: Optional[str] = None,
+        pkey_col: Optional[str] = None,
         time_col: Optional[str] = None,
-=======
-        pkey_col: Union[str, None],
-        time_col: Union[str, None] = None,
->>>>>>> b01d2e26
     ):
         self.df = df
         self.fkeys = fkeys
         self.pkey_col = pkey_col
         self.time_col = time_col
 
-<<<<<<< HEAD
     def __repr__(self) -> str:
         return (
             f"Table(df=\n{self.df},\nfkeys={self.fkeys},\n"
-            f"pkey={self.pkey},\ntime_col={self.time_col})"
+            f"pkey_col={self.pkey_col},\ntime_col={self.time_col})"
         )
-=======
-    def __repr__(self):
-        return f"Table(df=\n{self.df},\nfkeys={self.fkeys},\npkey_col={self.pkey_col},\ntime_col={self.time_col})"
->>>>>>> b01d2e26
 
     def __len__(self) -> int:
         """Returns the number of rows in the table (DataFrame)."""
@@ -47,13 +37,8 @@
 
     def validate(self) -> bool:
         r"""Validate the table."""
-<<<<<<< HEAD
-        # Check if pkey exists
-        if self.pkey is not None and self.pkey not in self.df.columns:
-=======
-        # Check if pkey_col exists
-        if self.pkey_col and self.pkey_col not in self.df.columns:
->>>>>>> b01d2e26
+
+        if self.pkey_col is not None and self.pkey not in self.df.columns:
             return False
         # Check if fkeys columns exist
         for col in self.fkeys:
